--- conflicted
+++ resolved
@@ -572,15 +572,12 @@
                 checks that the points aren't occluded by the surface. Points in target_point_array
                 are not necessarily required to be on the surface. Surface is assumed to be fixed
                 to the frame of the target points.
-<<<<<<< HEAD
-=======
             use_cbpa (bool): If True, use the cell-based preprocessing algorithm (CBPA).
             cbpa_cells (int): Only supported for circular and rectangular FOVs. If set,
                 the program will use CBPA with the number of cells in the grid approximately
                 equal to the specified value. If this value is not set, a default optimal cell
                 count will be calculated based on the number of target points and the FOV 
                 footprint area.
->>>>>>> 9e2b24f6
             buff_size (int): Specifies the buffer size for parallel computation. For optimal
                 performance, it should be at least equal to the number of CPU cores available
                 on the executing machine. Defaults to len(times).
