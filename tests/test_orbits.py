"""Unit tests for orbitpy.orbits module."""

import unittest
import random
import numpy as np

from eosimutils.base import ReferenceFrame
from eosimutils.time import AbsoluteDate
from eosimutils.state import (
    Cartesian3DPosition,
    Cartesian3DVelocity,
    CartesianState,
)

from orbitpy.orbits import (
    TwoLineElementSet,
    OrbitalMeanElementsMessage,
    OsculatingElements,
    OrbitFactory,
    OrbitType,
)


class TestOrbitFactory(unittest.TestCase):
    """Unit tests for the OrbitFactory class."""

    class DummyOrbit:
        def __init__(self, specs):
            self.specs = specs

        @classmethod
        def from_dict(cls, specs):
            return TestOrbitFactory.DummyOrbit(specs)

    def setUp(self):
        # Clear registry before each test to avoid side effects
        OrbitFactory._registry.clear() # pylint: disable=protected-access
        # Register built-in orbits for tests
        OrbitFactory.register_type(OrbitType.TWO_LINE_ELEMENT_SET.value)(TwoLineElementSet)
        OrbitFactory.register_type(OrbitType.ORBITAL_MEAN_ELEMENTS_MESSAGE.value)(OrbitalMeanElementsMessage) # pylint: disable=line-too-long
        OrbitFactory.register_type(OrbitType.OSCULATING_ELEMENTS.value)(OsculatingElements)
        OrbitFactory.register_type(OrbitType.CARTESIAN_STATE.value)(CartesianState)
        self.tle_dict = {
            "orbit_type": OrbitType.TWO_LINE_ELEMENT_SET.value,
            "TLE_LINE0": "0 LANDSAT 9",
            "TLE_LINE1": "1 49260U 21088A   25106.07240456  .00000957  00000-0  22241-3 0  9997",
            "TLE_LINE2": "2 49260  98.1921 177.4890 0001161  87.5064 272.6267 14.57121096188801",
        }

    def test_from_dict_tle(self):
        """Test retrieving a TwoLineElementSet orbit object using from_dict."""
        orbit = OrbitFactory.from_dict(self.tle_dict)
        self.assertIsInstance(orbit, TwoLineElementSet)
        self.assertEqual(orbit.line0, self.tle_dict["TLE_LINE0"])
        self.assertEqual(orbit.line1, self.tle_dict["TLE_LINE1"])
        self.assertEqual(orbit.line2, self.tle_dict["TLE_LINE2"])

    def test_from_dict_invalid_type(self):
        """Test error handling for an invalid orbit type using from_dict."""
        invalid_dict = {"orbit_type": "INVALID_TYPE"}
        with self.assertRaises(ValueError) as context:
            OrbitFactory.from_dict(invalid_dict)
        self.assertIn(
            'Orbit type "INVALID_TYPE" is not registered.',
            str(context.exception),
        )

    def test_from_dict_missing_type(self):
        """Test error handling for a missing orbit type key using from_dict."""
        missing_type_dict = {"TLE_LINE0": "0 TEST SATELLITE"}
        with self.assertRaises(KeyError) as context:
            OrbitFactory.from_dict(missing_type_dict)
        self.assertIn(
            'Orbit type key "orbit_type" not found in specifications dictionary.',
            str(context.exception),
        )

    def test_from_dict_cartesian_state(self):
        """Test retrieving a CartesianState orbit object using from_dict."""
        cartesian_state_dict = {
            "orbit_type": OrbitType.CARTESIAN_STATE.value,
            "time": {
                "time_format": "Gregorian_Date",
                "calendar_date": "2025-04-16T12:00:00",
                "time_scale": "utc",
            },
            "position": [7000.0, 0.0, 0.0],
            "velocity": [0.0, 7.546, 0.0],
            "frame": "ICRF_EC",
        }
        orbit = OrbitFactory.from_dict(cartesian_state_dict)
        self.assertIsInstance(orbit, CartesianState)
        self.assertTrue(
            (orbit.to_numpy() == [7000.0, 0.0, 0.0, 0.0, 7.546, 0.0]).all()
        )
<<<<<<< HEAD
        self.assertEqual(orbit.frame, "ICRF_EC")
=======
        self.assertEqual(orbit.frame.to_string(), "ICRF_EC")

    def test_register_type(self):
        """Test registering a new orbit type using register_type."""
        OrbitFactory.register_type("Dummy_Orbit")(TestOrbitFactory.DummyOrbit)
        dummy_dict = {"orbit_type": "Dummy_Orbit", "foo": "bar"}
        orbit = OrbitFactory.from_dict(dummy_dict)
        self.assertIsInstance(orbit, TestOrbitFactory.DummyOrbit)
        self.assertEqual(orbit.specs["foo"], "bar")
>>>>>>> b768129a


class TestTwoLineElementSet(unittest.TestCase):
    """Unit tests for the TwoLineElementSet class."""

    def setUp(self):
        """Set up test data for TwoLineElementSet."""
        self.line0 = "0 LANDSAT 9"
        self.line1 = "1 49260U 21088A   25106.07240456  .00000957  00000-0  22241-3 0  9997"
        self.line2 = "2 49260  98.1921 177.4890 0001161  87.5064 272.6267 14.57121096188801"
        self.tle_dict = {
            "TLE_LINE0": self.line0,
            "TLE_LINE1": self.line1,
            "TLE_LINE2": self.line2,
        }

    def test_initialization(self):
        """Test initialization of TwoLineElementSet."""
        tle = TwoLineElementSet(self.line0, self.line1, self.line2)
        self.assertEqual(tle.line0, self.line0)
        self.assertEqual(tle.line1, self.line1)
        self.assertEqual(tle.line2, self.line2)

    def test_from_dict(self):
        """Test constructing TwoLineElementSet from a dictionary."""
        tle = TwoLineElementSet.from_dict(self.tle_dict)
        self.assertEqual(tle.line0, self.line0)
        self.assertEqual(tle.line1, self.line1)
        self.assertEqual(tle.line2, self.line2)

    def test_to_dict(self):
        """Test converting TwoLineElementSet to a dictionary."""
        tle = TwoLineElementSet(self.line0, self.line1, self.line2)
        tle_dict = tle.to_dict()
        self.assertEqual(tle_dict["TLE_LINE0"], self.line0)
        self.assertEqual(tle_dict["TLE_LINE1"], self.line1)
        self.assertEqual(tle_dict["TLE_LINE2"], self.line2)

    def test_get_tle_as_tuple(self):
        """Test retrieving the TLE as a tuple of strings."""
        tle = TwoLineElementSet.from_dict(self.tle_dict)
        tle_tuple = tle.get_tle_as_tuple()
        self.assertEqual(tle_tuple, (self.line1, self.line2))

    def test_get_tle_as_tuple_missing_lines(self):
        """Test error handling when TLE lines are missing."""
        tle = TwoLineElementSet(self.line0, None, self.line2)
        with self.assertRaises(ValueError) as context:
            tle.get_tle_as_tuple()
        self.assertIn("TLE lines are missing.", str(context.exception))


class TestOrbitalMeanElementsMessage(unittest.TestCase):
    """Unit tests for the OrbitalMeanElementsMessage class."""

    def setUp(self):
        """Set up a valid OMM JSON string for testing."""
        self.valid_omm_json = """
        {
            "CCSDS_OMM_VERS": "2.0",
            "COMMENT": "GENERATED VIA SPACE-TRACK.ORG API",
            "CREATION_DATE": "2024-01-15T14:16:17",
            "ORIGINATOR": "18 SPCS",
            "OBJECT_NAME": "CYGFM03",
            "OBJECT_ID": "2016-078H",
            "CENTER_NAME": "EARTH",
            "REF_FRAME": "TEME",
            "TIME_SYSTEM": "UTC",
            "MEAN_ELEMENT_THEORY": "SGP4",
            "EPOCH": "2024-01-15T11:50:47.395968",
            "MEAN_MOTION": "15.24443449",
            "ECCENTRICITY": "0.0010251",
            "INCLINATION": "34.9521",
            "RA_OF_ASC_NODE": "177.5021",
            "ARG_OF_PERICENTER": "257.9235",
            "MEAN_ANOMALY": "102.033",
            "EPHEMERIS_TYPE": "0",
            "CLASSIFICATION_TYPE": "U",
            "NORAD_CAT_ID": "41891",
            "ELEMENT_SET_NO": "999",
            "REV_AT_EPOCH": "39282",
            "BSTAR": "0.00051433",
            "MEAN_MOTION_DOT": "0.00012941",
            "MEAN_MOTION_DDOT": "0",
            "TLE_LINE0": "0 CYGFM03",
            "TLE_LINE1": "1 41891U 16078H   24015.49360412  .00012941  00000-0  51433-3 0  9992",
            "TLE_LINE2": "2 41891  34.9521 177.5021 0010251 257.9235 102.0330 15.24443449392827",
            "SEMIMAJOR_AXIS": "6870.594",
            "PERIOD": "94.461",
            "APOAPSIS": "499.502",
            "PERIAPSIS": "485.416",
            "OBJECT_TYPE": "PAYLOAD",
            "DECAYED": "0"
        }
        """
        self.invalid_omm_json = "{INVALID_JSON}"

    def test_initialization_valid_json(self):
        """Test initialization with valid JSON."""
        omm = OrbitalMeanElementsMessage(self.valid_omm_json)
        self.assertIsInstance(omm, OrbitalMeanElementsMessage)
        self.assertEqual(omm.get_field_as_str("OBJECT_NAME"), "CYGFM03")

    def test_initialization_invalid_json(self):
        """Test initialization with invalid JSON."""
        with self.assertRaises(ValueError) as context:
            OrbitalMeanElementsMessage(self.invalid_omm_json)
        self.assertIn("Invalid JSON format for OMM", str(context.exception))

    def test_get_field(self):
        """Test retrieving a specific field."""
        omm = OrbitalMeanElementsMessage(self.valid_omm_json)
        self.assertEqual(omm.get_field_as_str("OBJECT_NAME"), "CYGFM03")
        self.assertEqual(
            omm.get_field_as_str("EPOCH"), "2024-01-15T11:50:47.395968"
        )
        self.assertIsNone(omm.get_field_as_str("NON_EXISTENT_FIELD"))

    def test_to_dict(self):
        """Test converting the OMM to a dictionary."""
        omm = OrbitalMeanElementsMessage(self.valid_omm_json)
        omm_dict = omm.to_dict()
        self.assertIsInstance(omm_dict, dict)
        self.assertEqual(omm_dict["OBJECT_NAME"], "CYGFM03")
        self.assertEqual(omm_dict["EPOCH"], "2024-01-15T11:50:47.395968")

    def test_to_json(self):
        """Test converting the OMM to a JSON string."""
        omm = OrbitalMeanElementsMessage(self.valid_omm_json)
        omm_json = omm.to_json()
        self.assertIsInstance(omm_json, str)
        self.assertIn('"OBJECT_NAME": "CYGFM03"', omm_json)
        self.assertIn('"EPOCH": "2024-01-15T11:50:47.395968"', omm_json)

    def test_get_tle_as_tuple_valid(self):
        """Test retrieving the TLE as a tuple of strings."""
        omm = OrbitalMeanElementsMessage(self.valid_omm_json)
        tle_tuple = omm.get_tle_as_tuple()
        expected_tle = (
            "1 41891U 16078H   24015.49360412  .00012941  00000-0  51433-3 0  9992",  # pylint: disable=line-too-long
            "2 41891  34.9521 177.5021 0010251 257.9235 102.0330 15.24443449392827",  # pylint: disable=line-too-long
        )
        self.assertEqual(tle_tuple, expected_tle)

    def test_get_tle_as_tuple_missing_line(self):
        """Test error handling when one of the TLE lines is missing."""
        missing_tle_omm_json = """
{
            "TLE_LINE1": "1 41891U 16078H   24015.49360412  .00012941  00000-0  51433-3 0  9992"  
        }
        """
        omm = OrbitalMeanElementsMessage(missing_tle_omm_json)
        with self.assertRaises(KeyError) as context:
            omm.get_tle_as_tuple()
        self.assertIn(
            "TLE lines are missing in the OMM", str(context.exception)
        )

    def test_from_dict(self):
        """Test constructing OrbitalMeanElementsMessage from a dictionary."""
        omm_dict = {
            "OBJECT_NAME": "CYGFM03",
            "EPOCH": "2024-01-15T11:50:47.395968",
            "TLE_LINE1": "1 41891U 16078H   24015.49360412  .00012941  00000-0  51433-3 0  9992",  # pylint: disable=line-too-long
            "TLE_LINE2": "2 41891  34.9521 177.5021 0010251 257.9235 102.0330 15.24443449392827",  # pylint: disable=line-too-long
        }

        # Create an OrbitalMeanElementsMessage object from the dictionary
        omm = OrbitalMeanElementsMessage.from_dict(omm_dict)

        # Validate the object
        self.assertIsInstance(omm, OrbitalMeanElementsMessage)
        self.assertEqual(omm.get_field_as_str("OBJECT_NAME"), "CYGFM03")
        self.assertEqual(
            omm.get_field_as_str("TLE_LINE1"),
            "1 41891U 16078H   24015.49360412  .00012941  00000-0  51433-3 0  9992",  # pylint: disable=line-too-long
        )
        self.assertEqual(
            omm.get_field_as_str("TLE_LINE2"),
            "2 41891  34.9521 177.5021 0010251 257.9235 102.0330 15.24443449392827",  # pylint: disable=line-too-long
        )

    def test_from_json(self):
        """Test constructing OrbitalMeanElementsMessage from a JSON string."""
        omm_json = """
        {
            "OBJECT_NAME": "CYGFM03",
            "EPOCH": "2024-01-15T11:50:47.395968",
            "TLE_LINE1": "1 41891U 16078H   24015.49360412  .00012941  00000-0  51433-3 0  9992",
            "TLE_LINE2": "2 41891  34.9521 177.5021 0010251 257.9235 102.0330 15.24443449392827"
        }
        """

        # Create an OrbitalMeanElementsMessage object from the JSON string
        omm = OrbitalMeanElementsMessage.from_json(omm_json)

        # Validate the object
        self.assertIsInstance(omm, OrbitalMeanElementsMessage)
        self.assertEqual(omm.get_field_as_str("OBJECT_NAME"), "CYGFM03")
        self.assertEqual(
            omm.get_field_as_str("EPOCH"), "2024-01-15T11:50:47.395968"
        )
        self.assertEqual(
            omm.get_field_as_str("TLE_LINE1"),
            "1 41891U 16078H   24015.49360412  .00012941  00000-0  51433-3 0  9992",  # pylint: disable=line-too-long
        )
        self.assertEqual(
            omm.get_field_as_str("TLE_LINE2"),
            "2 41891  34.9521 177.5021 0010251 257.9235 102.0330 15.24443449392827",  # pylint: disable=line-too-long
        )


class TestOsculatingElements(unittest.TestCase):
    """Unit tests for the OsculatingElements class."""

    def setUp(self):
        """Set up test data for OsculatingElements."""
        self.time_dict = {
            "time_format": "Gregorian_Date",
            "calendar_date": "2025-03-10T14:30:00",
            "time_scale": "utc",
        }
        self.time = AbsoluteDate.from_dict(self.time_dict)
        self.semi_major_axis = round(
            random.uniform(7000, 9000), 6
        )  # in kilometers
        self.eccentricity = round(random.uniform(0, 1), 6)
        self.inclination = round(random.uniform(0, 180), 6)  # in degrees
        self.raan = round(random.uniform(0, 360), 6)  # in degrees
        self.arg_of_perigee = round(random.uniform(0, 360), 6)  # in degrees
        self.true_anomaly = round(random.uniform(0, 360), 6)  # in degrees
        self.inertial_frame = ReferenceFrame.get("ICRF_EC")

    def test_initialization(self):
        """Test initialization of OsculatingElements."""
        state = OsculatingElements(
            self.time,
            self.semi_major_axis,
            self.eccentricity,
            self.inclination,
            self.raan,
            self.arg_of_perigee,
            self.true_anomaly,
            self.inertial_frame,
        )
        self.assertEqual(state.time, self.time)
        self.assertEqual(state.semi_major_axis, self.semi_major_axis)
        self.assertEqual(state.eccentricity, self.eccentricity)
        self.assertEqual(state.inclination, self.inclination)
        self.assertEqual(state.raan, self.raan)
        self.assertEqual(state.arg_of_perigee, self.arg_of_perigee)
        self.assertEqual(state.true_anomaly, self.true_anomaly)
        self.assertEqual(state.inertial_frame, self.inertial_frame)

    def test_invalid_inertial_frame(self):
        """Test initialization with an invalid inertial frame."""
        with self.assertRaises(ValueError) as context:
            OsculatingElements(
                self.time,
                self.semi_major_axis,
                self.eccentricity,
                self.inclination,
                self.raan,
                self.arg_of_perigee,
                self.true_anomaly,
                ReferenceFrame.get("ITRF"),  # Invalid frame
            )
        self.assertTrue(
            "Only ICRF_EC inertial reference frame is supported."
            in str(context.exception)
        )

    def test_from_dict(self):
        """Test constructing OsculatingElements from a dictionary."""
        dict_in = {
            "time": self.time_dict,
            "semi_major_axis": self.semi_major_axis,
            "eccentricity": self.eccentricity,
            "inclination": self.inclination,
            "raan": self.raan,
            "arg_of_perigee": self.arg_of_perigee,
            "true_anomaly": self.true_anomaly,
            "inertial_frame": "ICRF_EC",
        }
        state = OsculatingElements.from_dict(dict_in)
        self.assertEqual(state.time, self.time)
        self.assertEqual(state.semi_major_axis, self.semi_major_axis)
        self.assertEqual(state.eccentricity, self.eccentricity)
        self.assertEqual(state.inclination, self.inclination)
        self.assertEqual(state.raan, self.raan)
        self.assertEqual(state.arg_of_perigee, self.arg_of_perigee)
        self.assertEqual(state.true_anomaly, self.true_anomaly)
        self.assertEqual(state.inertial_frame, self.inertial_frame)

    def test_from_dict_invalid_frame(self):
        """Test constructing OsculatingElements from a
        dictionary with an invalid frame."""
        dict_in = {
            "time": self.time_dict,
            "semi_major_axis": self.semi_major_axis,
            "eccentricity": self.eccentricity,
            "inclination": self.inclination,
            "raan": self.raan,
            "arg_of_perigee": self.arg_of_perigee,
            "true_anomaly": self.true_anomaly,
            "inertial_frame": "ITRF",  # Invalid frame
        }
        with self.assertRaises(ValueError) as context:
            OsculatingElements.from_dict(dict_in)
        self.assertTrue(
            "Only ICRF_EC inertial reference frame is supported."
            in str(context.exception)
        )

    def test_to_dict(self):
        """Test converting OsculatingElements to a dictionary."""
        state = OsculatingElements(
            self.time,
            self.semi_major_axis,
            self.eccentricity,
            self.inclination,
            self.raan,
            self.arg_of_perigee,
            self.true_anomaly,
            self.inertial_frame,
        )
        dict_out = state.to_dict()
        self.assertEqual(dict_out["time"], self.time.to_dict())
        self.assertEqual(dict_out["semi_major_axis"], self.semi_major_axis)
        self.assertEqual(dict_out["eccentricity"], self.eccentricity)
        self.assertEqual(dict_out["inclination"], self.inclination)
        self.assertEqual(dict_out["raan"], self.raan)
        self.assertEqual(dict_out["arg_of_perigee"], self.arg_of_perigee)
        self.assertEqual(dict_out["true_anomaly"], self.true_anomaly)
<<<<<<< HEAD
        self.assertEqual(dict_out["inertial_frame"], self.inertial_frame)
=======
        self.assertEqual(dict_out["inertial_frame"], self.inertial_frame.to_string())
>>>>>>> b768129a

    def test_from_cartesian_state(self):
        """Test constructing OsculatingElements from a CartesianState object."""
        # Create a CartesianState object
        # velocity is chosen to make it a circular orbit, 90 deg inclination
        position = Cartesian3DPosition(7000.0, 0.0, 0.0, ReferenceFrame.get("ICRF_EC"))
        velocity = Cartesian3DVelocity(
            0.0, 0.0, 7.54605329011, ReferenceFrame.get("ICRF_EC")
        )
        cartesian_state = CartesianState(
            self.time, position, velocity, ReferenceFrame.get("ICRF_EC")
        )

        # Convert to OsculatingElements
        osculating_elements = OsculatingElements.from_cartesian_state(
            cartesian_state
        )

        # Validate the OsculatingElements object
        self.assertEqual(osculating_elements.time, cartesian_state.time)
        self.assertEqual(
            osculating_elements.inertial_frame, ReferenceFrame.get("ICRF_EC")
        )
        self.assertAlmostEqual(osculating_elements.eccentricity, 0.0, places=5)
        self.assertAlmostEqual(osculating_elements.inclination, 90.0)
        self.assertAlmostEqual(osculating_elements.raan, 0.0)
        self.assertAlmostEqual(osculating_elements.arg_of_perigee, 0.0)
        self.assertAlmostEqual(osculating_elements.true_anomaly, 0.0)

    def test_to_cartesian_state(self):
        """Test converting OsculatingElements to a CartesianState object."""
        # Create an OsculatingElements object
        osculating_elements = OsculatingElements(
            time=self.time,
            semi_major_axis=7000.0,  # in kilometers
            eccentricity=0.0,  # Circular orbit
            inclination=90.0,  # Polar orbit
            raan=0.0,  # Right Ascension of Ascending Node
            arg_of_perigee=0.0,  # Argument of Perigee
            true_anomaly=0.0,  # True Anomaly
            inertial_frame=ReferenceFrame.get("ICRF_EC"),
        )

        # Convert to CartesianState
        cartesian_state = osculating_elements.to_cartesian_state()

        # Validate the CartesianState object
        self.assertIsInstance(cartesian_state, CartesianState)
        self.assertEqual(cartesian_state.time, osculating_elements.time)
        self.assertEqual(cartesian_state.frame, ReferenceFrame.get("ICRF_EC"))

        # Validate position and velocity
        position = cartesian_state.position.to_numpy()
        velocity = cartesian_state.velocity.to_numpy()

        # Expected position and velocity for a circular polar orbit
        expected_position = [7000.0, 0.0, 0.0]  # in kilometers
        expected_velocity = [0.0, 0.0, 7.546]  # in kilometers per second

        # Assert position and velocity values
        np.testing.assert_almost_equal(position, expected_position, decimal=3)
        np.testing.assert_almost_equal(velocity, expected_velocity, decimal=3)

    def test_cartesian_to_osculating_and_back(self):
        """Test converting CartesianState to OsculatingElements and back to CartesianState."""
        # Generate random CartesianState
        position = Cartesian3DPosition(
            *np.random.uniform(-10000, 10000, size=3), ReferenceFrame.get("ICRF_EC")
        )
        velocity = Cartesian3DVelocity(
            *np.random.uniform(-10, 10, size=3), ReferenceFrame.get("ICRF_EC")
        )
        cartesian_state_original = CartesianState(
            self.time, position, velocity, ReferenceFrame.get("ICRF_EC")
        )

        # Convert to OsculatingElements
        osculating_elements = OsculatingElements.from_cartesian_state(
            cartesian_state_original
        )

        # Convert back to CartesianState
        cartesian_state_converted = osculating_elements.to_cartesian_state()

        # Validate that the original and converted CartesianState are approximately equal
        np.testing.assert_almost_equal(
            cartesian_state_original.position.to_numpy(),
            cartesian_state_converted.position.to_numpy(),
            decimal=3,
        )
        np.testing.assert_almost_equal(
            cartesian_state_original.velocity.to_numpy(),
            cartesian_state_converted.velocity.to_numpy(),
            decimal=3,
        )
        self.assertEqual(
            cartesian_state_original.frame, cartesian_state_converted.frame
        )
        self.assertEqual(
            cartesian_state_original.time, cartesian_state_converted.time
        )


if __name__ == "__main__":
    unittest.main()<|MERGE_RESOLUTION|>--- conflicted
+++ resolved
@@ -93,9 +93,6 @@
         self.assertTrue(
             (orbit.to_numpy() == [7000.0, 0.0, 0.0, 0.0, 7.546, 0.0]).all()
         )
-<<<<<<< HEAD
-        self.assertEqual(orbit.frame, "ICRF_EC")
-=======
         self.assertEqual(orbit.frame.to_string(), "ICRF_EC")
 
     def test_register_type(self):
@@ -105,7 +102,6 @@
         orbit = OrbitFactory.from_dict(dummy_dict)
         self.assertIsInstance(orbit, TestOrbitFactory.DummyOrbit)
         self.assertEqual(orbit.specs["foo"], "bar")
->>>>>>> b768129a
 
 
 class TestTwoLineElementSet(unittest.TestCase):
@@ -440,11 +436,7 @@
         self.assertEqual(dict_out["raan"], self.raan)
         self.assertEqual(dict_out["arg_of_perigee"], self.arg_of_perigee)
         self.assertEqual(dict_out["true_anomaly"], self.true_anomaly)
-<<<<<<< HEAD
-        self.assertEqual(dict_out["inertial_frame"], self.inertial_frame)
-=======
         self.assertEqual(dict_out["inertial_frame"], self.inertial_frame.to_string())
->>>>>>> b768129a
 
     def test_from_cartesian_state(self):
         """Test constructing OsculatingElements from a CartesianState object."""
